# ordinary imports
from io import BytesIO
from typing import List, Union, Tuple
import copy
import os
import numpy as np

import insightface
import onnxruntime
from insightface.app.common import Face

from .face_recognition import __FaceDetection
from .file_writable_face import FileWriteableFace
from .f2f_loader import get_face_analyser, load_reference_face_from_file
from face2face.utils.utils import encode_path_safe, download_model
from face2face.settings import MODELS_DIR, REF_FACES_DIR, DEVICE_ID
from face2face.core.face_enhance.face_enhancer import enhance_face

<<<<<<< HEAD
class Face2Face(__FaceDetection):
    def __init__(self, reference_faces_folder: str = None):
=======
class Face2Face:
    def __init__(self, reference_faces_folder: str = None, device_id: int = None):
>>>>>>> 4d13d6cd
        """
        :param model_path: the folder where the models are stored and downloaded to.
            results in structure like models/insightface/inswapper_128.onnx model
            and models/face_enhancer/gfpgan_1.4.onnx
        :param inswapper_model_name:
        """
        if reference_faces_folder is None:
            reference_faces_folder = REF_FACES_DIR

        # download inswapper model (roop) if not existing
        swapper_model_file_path = download_model("inswapper_128")
        face_analyzer_models_path = os.path.join(MODELS_DIR, 'insightface')

        self.providers = onnxruntime.get_available_providers()
        # Setting GPU number
        if device_id is None:
            device_id = DEVICE_ID

        if "CUDAExecutionProvider" in self.providers:
            self.providers.remove("CUDAExecutionProvider")
            self.providers.append(("CUDAExecutionProvider", {'device_id': device_id}))
            self.providers = [("CUDAExecutionProvider", {'device_id': device_id})]

        self._face_analyser = get_face_analyser(face_analyzer_models_path, self.providers)
        self._face_swapper = insightface.model_zoo.get_model(swapper_model_file_path, providers=self.providers)

        # face swapper has the option to swap from image to image or
        # to have a reference images with reference faces and apply them to an image
        # they dict has structure {face_name: detected faces }
        self._reference_faces_folder = reference_faces_folder
        self.reference_faces = {}

    def get_many_faces(self, frame: np.ndarray) -> Union[List | None]:
        """
        get faces from left to right by order
        """
        try:
            face = self._face_analyser.get(frame)
            return sorted(face, key=lambda x: x.bbox[0])
        except IndexError:
            return None

    def _swap_detected_faces(
            self,
            source_faces: list,
            target_faces: list,
            target_image: np.array,
            enhance_face_model: str = 'gpen_bfr_512'
    ) -> np.array:
        """
        Changes the face(s) of the target image to the face(s) of the source image.
        if there are more target faces than source faces, the source face index is reset
        source_faces: the source faces
        target_image: the target image in BGR format (read with cv2)
        enhance_face_model: if str, the faces will be enhanced with the given face enhancer model.
            if none the faces will not be enhanced
        """
        if source_faces is None or len(source_faces) == 0:
            raise Exception("No source faces found!")

        if target_faces is None or len(target_faces) == 0:
            print(f"No face found in image. Return image as is")
            return target_image

        # make sure face enhance model is downloaded
        if enhance_face_model is not None:
            download_model(enhance_face_model)

        result = copy.deepcopy(target_image)

        # iter through all target faces and swap them with the source faces
        # if there are more target faces than source faces, the source face index is reset
        for target_index in range(len(target_faces)):
            source_index = target_index % len(source_faces)  # 6 % 5 = 1 and 1 % 5 = 1 ...
            result = self._face_swapper.get(
                result,  # in place operation
                target_faces[target_index],
                source_faces[source_index],
                paste_back=True,
            )
            if enhance_face_model is not None:
                try:
                    result = enhance_face(
                        target_face=target_faces[target_index], temp_vision_frame=result, model=enhance_face_model
                    )
                except Exception as e:
                    print(f"Error in enhancing face {target_index}: {e}. Returning lowres swap instead.")

        return result

    def swap_one_image(
        self,
        source_image: np.array,
        target_image: np.array,
        enhance_face_model: str = 'gpen_bfr_512'
    ) -> np.array:
        """
        Changes the face(s) of the target image to the face(s) of the source image.
        source_image: the source image in BGR format (read with cv2)
        target_image: the target image in BGR format (read with cv2)
        """

        # get the bounding box of the faces
        source_faces = self.get_many_faces(source_image)

        if source_faces is None:
            raise Exception("No source faces found!")

        target_faces = self.get_many_faces(target_image)
        return self._swap_detected_faces(source_faces, target_faces, target_image, enhance_face_model)

    def load_reference_embedding(self, face_name: str) -> Union[List[Face], None]:
        """
        Load a reference face embedding from a file.
        :param face_name: the name of the reference face embedding
        :return: the embedding of the reference face(s)
        """
        # check if is already in ram. If yes return that one
        embedding = self.reference_faces.get(face_name, None)
        if embedding is not None:
            return embedding

        # load from file
        file = os.path.join(self._reference_faces_folder, f"{face_name}.npz")
        embedding = load_reference_face_from_file(file)

        if embedding is None:
            raise ValueError(f"Reference face {face_name} not found. "
                             f"Please add the reference face first with add_reference_face")

        # add to memory dict
        self.reference_faces[face_name] = embedding
        return embedding

    def add_reference_face(self, face_name: str, ref_image: np.array, save=False) -> Tuple[str, np.array]:
        """
        Add a reference face to the face swapper. The face swapper will use this face to swap it to other images.
        Use the method swap_from_reference_face to swap the reference face to other images.
        :param face_name: how the reference face is called
        :param ref_image: the image to get the faces from
        :param save: if True, the reference face will be saved to the reference_faces folder and available next startup
        :return: the savely encoded face name and the reference face
        """
        face_name = encode_path_safe(face_name)

        self.reference_faces[face_name] = self.get_many_faces(ref_image)

        # make classes pickle safe
        for i, face in enumerate(self.reference_faces[face_name]):
            self.reference_faces[face_name][i] = FileWriteableFace(face)

        # save face to virtual file
        virtual_file = BytesIO()
        np.save(virtual_file, self.reference_faces[face_name], allow_pickle=True)
        virtual_file.seek(0)
        if save:
            if not os.path.isdir(REF_FACES_DIR):
                os.makedirs(REF_FACES_DIR)

            filename = os.path.join(REF_FACES_DIR, f"{face_name}.npz")
            if os.path.isfile(filename):
                print(f"Reference face {face_name} already exists. Overwriting.")

            with open(filename, "wb") as f:
                f.write(virtual_file.getbuffer())

        virtual_file.seek(0)
        return face_name, virtual_file

    def swap_from_reference_face(
            self, face_name: str, target_image: Union[np.array, list],
            enhance_face_model: str | None = 'gpen_bfr_2048'
        ) -> np.array:
        """
        Changes the face(s) of the target image to the face of the reference image.
        :param face_name: the name of the reference face
        :param target_image: the target image in BGR format (read with cv2). Can be a list of images
        :return: the swapped image
        """
        face_name = encode_path_safe(face_name)

        # if target_image is a list of images, swap all images
        if isinstance(target_image, list):
            return list(self.swap_generator(face_name, target_image))

        # swap single image
        source_faces = self.load_reference_embedding(face_name)
        target_faces = self.get_many_faces(target_image)
        return self._swap_detected_faces(source_faces, target_faces, target_image, enhance_face_model)

    def swap_generator(
            self,
            face_name: str, target_generator,
            enhance_face_model: str = 'gpen_bfr_2048'
    ):
        """
        Changes the face(s) of each image in the target_img_generator to the face of the reference image.
        :param face_name: the name of the reference face
        :param target_generator: a generator that yields images in BGR format (read with cv2).
            Or a video_stream that yields (image, audio) like in media_toolkit.
        :return: a generator that yields the swapped images or tuples (image, audio)
        """
        face_name = encode_path_safe(face_name)
        source_faces = self.load_reference_embedding(face_name)

        for i, target_image in enumerate(target_generator):
            # check if generator yields tuples (video, audio) or only images
            audio = None
            if isinstance(target_image, tuple) and len(target_image) == 2:
                target_image, audio = target_image

            try:
                target_faces = self.get_many_faces(target_image)
                swapped = self._swap_detected_faces(source_faces, target_faces, target_image, enhance_face_model)
                if audio is not None:
                    yield swapped, audio
                    continue

                yield swapped
            except Exception as e:
                print(f"Error in swapping frame {i} to {face_name}: {e}. Skipping image")
                if audio is not None:
                    yield target_image, audio
                    continue

                yield np.array(target_image)

    def swap_video(self,
                   face_name: str, target_video,
                   include_audio: bool = True,
                   enhance_face_model: str = 'gpen_bfr_2048'
    ):
        """
        Swaps the face of the target video to the face of the reference image.
        :param face_name: the name of the reference face embedding
        :param target_video: the target video. Path to the file or VideoFile object
        :param include_audio: if True, the audio will be included in the output video
        """
        try:
            from media_toolkit import VideoFile
        except:
            raise ImportError("Please install socaity media_toolkit to use this function")

        if isinstance(target_video, str):
            target_video = VideoFile().from_file(target_video)

        if not isinstance(target_video, VideoFile):
            raise ValueError("target_video must be a path or a VideoFile object")

        gen = target_video.to_video_stream(include_audio=include_audio)

        new_video = VideoFile().from_video_stream(
            video_audio_stream=self.swap_generator(face_name, gen, enhance_face_model=enhance_face_model),
            frame_rate=target_video.frame_rate,
            audio_sample_rate=target_video.audio_sample_rate
        )
        return new_video


<|MERGE_RESOLUTION|>--- conflicted
+++ resolved
@@ -16,13 +16,8 @@
 from face2face.settings import MODELS_DIR, REF_FACES_DIR, DEVICE_ID
 from face2face.core.face_enhance.face_enhancer import enhance_face
 
-<<<<<<< HEAD
-class Face2Face(__FaceDetection):
-    def __init__(self, reference_faces_folder: str = None):
-=======
 class Face2Face:
     def __init__(self, reference_faces_folder: str = None, device_id: int = None):
->>>>>>> 4d13d6cd
         """
         :param model_path: the folder where the models are stored and downloaded to.
             results in structure like models/insightface/inswapper_128.onnx model
